# coding: utf-8

"""
Scientific numbers with multiple uncertainties and correlation-aware, gaussian propagation and numpy
support.
"""


__author__ = "Marcel Rieger"
__email__ = "python-scinum@googlegroups.com"
__copyright__ = "Copyright 2017-2022, Marcel Rieger"
__credits__ = ["Marcel Rieger"]
__contact__ = "https://github.com/riga/scinum"
__license__ = "BSD-3-Clause"
__status__ = "Development"
__version__ = "1.3.0"
__all__ = [
    "Number", "Correlation", "DeferredResult", "Operation",
    "ops", "style_dict",
    "REL", "ABS", "NOMINAL", "UP", "DOWN",
]


import sys
import math
import re
import functools
import operator
import types
import decimal
from collections import defaultdict, OrderedDict

# optional imports
try:
    import numpy as np
    HAS_NUMPY = True
except ImportError:
    np = None
    HAS_NUMPY = False

try:
    import uncertainties as _uncs
    HAS_UNCERTAINTIES = True
except ImportError:
    _uncs = None
    HAS_UNCERTAINTIES = False

try:
    import yaml
    HAS_YAML = True
except ImportError:
    yaml = None
    HAS_YAML = False


# version related adjustments
string_types = (str,)
if sys.version_info.major < 3:
    string_types += (basestring,)  # noqa

integer_types = (int,)
if sys.version_info.major < 3:
    integer_types += (long,)  # noqa

correlation_ops = (operator.mul,)
if sys.version_info.major >= 3:
    correlation_ops += (operator.matmul,)


# metaclass decorator from six package, credits to Benjamin Peterson
def with_metaclass(meta, *bases):
    class metaclass(type):

        def __new__(cls, name, this_bases, d):
            return meta(name, bases, d)

        @classmethod
        def __prepare__(cls, name, this_bases):
            return meta.__prepare__(name, bases)

    return type.__new__(metaclass, "temporary_class", (), {})


class typed(property):
    """
    Shorthand for the most common property definition. Can be used as a decorator to wrap around
    a single function. Example:

    .. code-block:: python

         class MyClass(object):

            def __init__(self):
                self._foo = None

            @typed
            def foo(self, foo):
                if not isinstance(foo, str):
                    raise TypeError("not a string: {}".format(foo))
                return foo

        myInstance = MyClass()
        myInstance.foo = 123    # -> TypeError
        myInstance.foo = "bar"  # -> ok
        print(myInstance.foo)   # -> prints "bar"

    In the exampe above, set/get calls target the instance member ``_foo``, i.e. "_<function_name>".
    The member name can be configured by setting *name*. If *setter* (*deleter*) is *True* (the
    default), a setter (deleter) method is booked as well. Prior to updating the member when the
    setter is called, *fparse* is invoked which may implement sanity checks.
    """

    def __init__(self, fparse=None, setter=True, deleter=True, name=None):
        self._args = (setter, deleter, name)

        # only register the property if fparse is set
        if fparse is not None:
            self.fparse = fparse

            # build the default name
            if name is None:
                name = fparse.__name__
            self.__name__ = name

            # the name of the wrapped member
            m_name = "_" + name

            # call the super constructor with generated methods
            property.__init__(self,
                functools.wraps(fparse)(self._fget(m_name)),
                self._fset(m_name) if setter else None,
                self._fdel(m_name) if deleter else None
            )

    def __call__(self, fparse):
        return self.__class__(fparse, *self._args)

    def _fget(self, name):
        """
        Build and returns the property's *fget* method for the member defined by *name*.
        """
        def fget(inst):
            return getattr(inst, name)
        return fget

    def _fset(self, name):
        """
        Build and returns the property's *fdel* method for the member defined by *name*.
        """
        def fset(inst, value):
            # the setter uses the wrapped function as well
            # to allow for value checks
            value = self.fparse(inst, value)
            setattr(inst, name, value)
        return fset

    def _fdel(self, name):
        """
        Build and returns the property's *fdel* method for the member defined by *name*.
        """
        def fdel(inst):
            delattr(inst, name)
        return fdel


class Number(object):
    """ __init__(nominal=0.0, uncertainties={})
    Implementation of a scientific number, i.e., a *nominal* value with named *uncertainties*.
    *uncertainties* mist be a dict or convertable to a dict with strings as keys. If a value is an
    int or float, it is interpreted as an absolute, symmetric uncertainty. If it is a tuple, it is
    interpreted in different ways. Examples:

    .. code-block:: python

        from scinum import Number, REL, ABS, UP, DOWN

        num = Number(2.5, {
            "sourceA": 0.5,                  # absolute 0.5, both up and down
            "sourceB": (1.0, 1.5),           # absolute 1.0 up, 1.5 down
            "sourceC": (REL, 0.1),           # relative 10%, both up and down
            "sourceD": (REL, 0.1, 0.2),      # relative 10% up, 20% down
            "sourceE": (1.0, REL, 0.2),      # absolute 1.0 up, relative 20% down
            "sourceF": (REL, 0.3, ABS, 0.3)  # relative 30% up, absolute 0.3 down
        })

        # get the nominal value via direct access
        num.nominal # => 2.5

        # get the nominal value via __call__() (same as get())
        num()                     # => 2.5
        num(direction="nominal")  # => 2.5

        # get uncertainties
        num.get_uncertainty("sourceA")  # => (0.5, 0.5)
        num.get_uncertainty("sourceB")  # => (1.0, 1.5)
        num.get_uncertainty("sourceC")  # => (0.25, 0.25)
        num.get_uncertainty("sourceD")  # => (0.25, 0.5)
        num.get_uncertainty("sourceE")  # => (1.0, 0.5)
        num.get_uncertainty("sourceF")  # => (0.75, 0.3)

        # get shifted values via __call__() (same as get())
        num(UP, "sourceA")               # => 3.0
        num(DOWN, "sourceB")             # => 1.0
        num(UP, ("sourceC", "sourceD"))  # => 2.854...
        num(UP)                          # => 4.214... (all uncertainties)

        # get only the uncertainty (unsigned)
        num(DOWN, ("sourceE", "sourceF"), diff=True)  # => 0.583...

        # get the uncertainty factor (unsigned)
        num(DOWN, ("sourceE", "sourceF"), factor=True)  # => 1.233...

        # combined
        num(DOWN, ("sourceE", "sourceF"), diff=True, factor=True)  # => 0.233...

    When *uncertainties* is not a dictionary, it is interpreted as the *default* uncertainty, named
    ``Number.DEFAULT``.

    This class redefines most of Python's magic functions to allow transparent use in standard
    operations like ``+``, ``*``, etc. Gaussian uncertainty propagation is applied automatically.
    When operations connect two number instances, their uncertainties are combined assuming there is
    no correlation. For correlation-aware operations, please refer to methods such as :py:meth:`add`
    or :py:meth:`mul` below. Examples:

    .. code-block:: python

        num = Number(5, 1)
        print(num + 2)  # -> '7.0 +- 1.0'
        print(num * 3)  # -> '15.0 +- 3.0'

        num2 = Number(2.5, 1.5)
        print(num + num2)  # -> '7.5 +- 1.80277563773'
        print(num * num2)  # -> '12.5 +- 7.90569415042'

        num.add(num2, rho=1)
        print(num)  # -> '7.5 +- 2.5'

    See :py:meth:`str` for information on string formatting.

    .. py:classattribute:: default_format

       The default format string (``"%s"``) that is used in :py:meth:`str()` when no format string
       was passed.

    .. py:classattribute:: DEFAULT

       Constant that denotes the default uncertainty (``"default"``).

    .. py:classattribute:: ALL

       Constant that denotes all uncertainties (``"all"``).

    .. py:classattribute:: REL

       Constant that denotes relative errors (``"rel"``).

    .. py:classattribute:: ABS

       Constant that denotes absolute errors (``"abs"``).

    .. py:classattribute:: NOMINAL

       Constant that denotes the nominal value (``"nominal"``).

    .. py:classattribute:: UP

       Constant that denotes the up direction (``"up"``).

    .. py:classattribute:: DOWN

       Constant that denotes the down direction (``"down"``).

    .. py:attribute:: nominal
       type: float

       The nominal value.

    .. py:attribute:: n
       type: float

       Shorthand for :py:attr:`nominal`.

    .. py:attribute:: uncertainties
       type: dictionary

       The uncertainty dictionary that maps names to 2-tuples holding absolute up/down effects.

    .. py:attribute:: is_numpy
       type: bool
       read-only

       Whether or not a NumPy array is wrapped.

    .. py:attribute:: shape
       type: tuple

       The shape of the wrapped NumPy array or *None*, depending on what type is wrapped.

    .. py:attribute:: dtype
       type: type

       The default dtype to use when a NumPy array is wrapped. The initial value is
       ``numpy.float32`` when NumPy is available, *None* otherwise.
    """

    # uncertainty flags
    DEFAULT = "default"
    ALL = "all"

    # uncertainty types
    REL = "rel"
    ABS = "abs"

    # uncertainty directions
    NOMINAL = "nominal"
    UP = "up"
    DOWN = "down"

    default_format = "%s"

    def __init__(self, nominal=0.0, uncertainties=None, default_format=None):
        super(Number, self).__init__()

        # wrapped values
        self._nominal = None
        self._uncertainties = OrderedDict()

        # numpy settings
        self.dtype = np.float32 if HAS_NUMPY else None

        # prepare conversion from uncertainties.ufloat
        if is_ufloat(nominal):
            # uncertainties must not be set
            if uncertainties:
                raise ValueError("uncertainties must not be set when converting a ufloat")
            # extract nominal value and uncertainties
            nominal, uncertainties = parse_ufloat(nominal)

        # set initial values
        self.nominal = nominal
        if uncertainties is not None:
            self.uncertainties = uncertainties

        self.default_format = default_format

    @typed
    def nominal(self, nominal):
        # parser for the typed member holding the nominal value
        if isinstance(nominal, (int, float)):
            if self.uncertainties and is_numpy(list(self.uncertainties.values())[0][0]):
                raise TypeError("cannot set nominal to plain value when uncertainties are arrays")
            nominal = float(nominal)
        elif is_numpy(nominal):
            # check and adjust uncertainties
            if self.uncertainties:
                first_unc = list(self.uncertainties.values())[0][0]
                # convert to arrays
                if not is_numpy(first_unc):
                    for name, unc in self.uncertainties.items():
                        unc = tuple(u * np.ones(nominal.shape, dtype=self.dtype) for u in unc)
                        self._uncertainties[name] = unc
                # compare shape if already an array
                elif nominal.shape != first_unc.shape:
                    raise ValueError("shape not matching uncertainty shape: {}".format(
                        nominal.shape))
            nominal = nominal.astype(self.dtype)
        else:
            raise TypeError("invalid nominal value: {}".format(nominal))

        return nominal

    @property
    def n(self):
        return self.nominal

    @n.setter
    def n(self, n):
        self.nominal = n

    @typed
    def uncertainties(self, uncertainties):
        # parser for the typed member holding the uncertainties
        if not isinstance(uncertainties, dict):
            try:
                uncertainties = dict(uncertainties)
            except:
                uncertainties = {self.DEFAULT: uncertainties}

        _uncertainties = OrderedDict()
        for name, val in uncertainties.items():
            # check the name
            if not isinstance(name, string_types):
                raise TypeError("invalid uncertainty name: {}".format(name))

            # parse the value type
            if isinstance(val, (int, float)) or is_numpy(val):
                val = (val, val)
            elif isinstance(val, list):
                val = tuple(val)
            elif not isinstance(val, tuple):
                raise TypeError("invalid uncertainty type: {}".format(val))

            # parse the value itself
            utype, up, down = self.ABS, None, None
            for v in val:
                # check if the uncertainty type is changed
                if isinstance(v, string_types):
                    if v not in (self.ABS, self.REL):
                        raise ValueError("unknown uncertainty type: {}".format(v))
                    utype = v
                    continue

                # parse the value
                if isinstance(v, (int, float)):
                    v = float(v)
                    # convert to array when nominal is in array
                    if self.is_numpy:
                        v *= np.ones(self.shape, dtype=self.dtype)
                elif is_numpy(v):
                    # check the shape
                    if v.shape != self.shape:
                        raise ValueError("shape not matching nominal shape: {}".format(v.shape))
                    v = v.astype(self.dtype)
                else:
                    raise TypeError("invalid uncertainty value: {}".format(v))

                # convert to abs
                if utype == self.REL:
                    v *= self.nominal

                # store the value
                if up is None:
                    up = v
                else:
                    down = v
                    break

            # down defaults to up
            if down is None:
                down = up

            _uncertainties[str(name)] = (up, down)

        return _uncertainties

    def get_uncertainty(self, name=DEFAULT, direction=None, default=None):
        """
        Returns the *absolute* up and down variaton in a 2-tuple for an uncertainty *name*. When
        *direction* is set, the particular value is returned instead of a 2-tuple. In case no
        uncertainty was found and *default* is not *None*, that value is returned.
        """
        if direction not in (None, self.UP, self.DOWN):
            raise ValueError("unknown direction: {}".format(direction))

        if name not in self.uncertainties:
            if default is None:
                raise KeyError("no uncertainty '{}' in {!r}".format(name, self))
            return default

        unc = self.uncertainties[name]

        if direction is None:
            return unc
        else:
            return unc[0 if direction == self.UP else 1]

    def u(self, *args, **kwargs):
        """
        Shorthand for :py:meth:`get_uncertainty`.
        """
        return self.get_uncertainty(*args, **kwargs)

    def set_uncertainty(self, name, value):
        """
        Sets the uncertainty *value* for an uncertainty *name*. *value* should have one of the
        formats as described in :py:meth:`uncertainties`.
        """
        uncertainties = self.__class__.uncertainties.fparse(self, {name: value})
        self._uncertainties.update(uncertainties)

    def clear(self, nominal=None, uncertainties=None):
        """
        Removes all uncertainties and sets the nominal value to zero (float). When *nominal* and
        *uncertainties* are given, these new values are set on this instance.
        """
        self.uncertainties.clear()
        self.nominal = 0.0

        if nominal is not None:
            self.nominal = nominal
        if uncertainties is not None:
            self.uncertainties = uncertainties

    def str(self, format=None, unit=None, scientific=False, si=False, labels=True, style="plain",
            styles=None, force_asymmetric=False, **kwargs):
        r"""
        Returns a readable string representiation of the number. *format* is used to format
        non-NumPy nominal and uncertainty values. It can be a string such as ``"%d"``, a function
        that is called with the value to format, or a rounding function as accepted by
        :py:func:`round_value`. When *None* (the default), :py:attr:`default_format` is used. All
        keyword arguments except wildcard *kwargs* are only used to format non-NumPy values. In case
        of NumPy objects, *kwargs* are passed to `numpy.array2string
        <https://docs.scipy.org/doc/numpy/reference/generated/numpy.array2string.html>`_.

        When *unit* is set, it is appended to the end of the string. When *scientific* is *True*,
        all values are represented by their scientific notation. When *scientific* is *False* and
        *si* is *True*, the appropriate SI prefix is used. *labels* controls whether uncertainty
        labels are shown in the string. When *True*, uncertainty names are used, but it can also
        be a list of labels whose order should match the uncertainty dict traversal order. *style*
        can be ``"plain"``, ``"latex"``, or ``"root"``. *styles* can be a dict with fields
        ``"space"``, ``"label"``, ``"unit"``, ``"sym"``, ``"asym"``, ``"sci"`` to customize every
        aspect of the format style on top of :py:attr:`style_dict`. Unless *force_asymmetric* is
        *True*, an uncertainty is quoted symmetric if it yields identical values in both directions.

        Examples:

        .. code-block:: python

            n = Number(17.321, {"a": 1.158, "b": 0.453})
            n.str()               # -> '17.321 +- 1.158 (a) +- 0.453 (b)'
            n.str("%.1f")         # -> '17.3 +- 1.2 (a) +- 0.5 (b)'
            n.str("publication")  # -> '17.32 +- 1.16 (a) +- 0.45 (b)'
            n.str("pdg")          # -> '17.3 +- 1.2 (a) +- 0.5 (b)'

            n = Number(8848, 10)
            n.str(unit="m")                           # -> "8848.0 +- 10.0 m"
            n.str(unit="m", force_asymmetric=True)    # -> "8848.0 +10.0-10.0 m"
            n.str(unit="m", scientific=True)          # -> "8.848 +- 0.01 x 1E3 m"
            n.str("%.2f", unit="m", scientific=True)  # -> "8.85 +- 0.01 x 1E3 m"
            n.str(unit="m", si=True)                  # -> "8.848 +- 0.01 km"
            n.str("%.2f", unit="m", si=True)          # -> "8.85 +- 0.01 km"
            n.str(unit="m", style="latex")            # -> "8848.0 \pm 10.0\,m"
            n.str(unit="m", style="latex", si=True)   # -> "8.848 \pm 0.01\,km"
            n.str(unit="m", style="root")             # -> "8848.0 #pm 10.0 m"
            n.str(unit="m", style="root", si=True)    # -> "8.848 #pm 0.01 km"
        """
        if format is None:
            format = self.default_format or self.__class__.default_format

        if not self.is_numpy:
            # check style
            style = style.lower()
            if style not in style_dict.keys():
                raise ValueError("unknown style '{}'".format(style))
            d = style_dict[style]

            # extend by custom styles
            if styles:
                d.update(styles)

            # scientific or SI notation
            prefix = ""
            transform = lambda x: x
            if scientific or si:
                if scientific:
                    mag = split_value(self.nominal)[1]
                else:
                    prefix, mag = infer_si_prefix(self.nominal)
                transform = lambda x: x * 10.0**(-mag)

            # gather and transform values
            nominal = transform(self.nominal)
            uncs = [tuple(map(transform, unc)) for unc in self.uncertainties.values()]
            names = list(self.uncertainties)

            # prepare formatting
            if callable(format):
                fmt = format
            elif isinstance(format, string_types) and "%" in format:
                # string formatting
                fmt = lambda x: format % x
            else:
                # special formatting implemented by round_value
                nominal, uncs, _mag = round_value(nominal, uncs, method=format, **kwargs)
                fmt = lambda x, **kwargs: match_precision(float(x) * 10.0**_mag, 10.0**_mag,
                    **kwargs)

            # helper to build the ending consisting of scientific notation or SI prefix, and unit
            def ending():
                e = ""
                if scientific and mag:
                    e += d["space"] + d["sci"].format(mag=mag)
                _unit = (prefix or "") + (unit or "")
                if _unit:
                    e += d["unit"].format(unit=_unit)
                return e

            # start building the text
            text = fmt(nominal, **kwargs)

            # no uncertainties
            if len(names) == 0:
                text += ending()
                if style == "plain" and labels:
                    text += d["space"] + d["label"].format(label="no uncertainties")

            # one ore more uncertainties
            else:
                # special case: only the default uncertainty
                if len(names) == 1 and names[0] == self.DEFAULT:
                    labels = False

                for i, (name, (up, down)) in enumerate(zip(names, uncs)):
                    up = str(fmt(up))
                    down = str(fmt(down))

                    if up == down and not force_asymmetric:
                        text += d["space"] + d["sym"].format(unc=up)
                    else:
                        text += d["space"] + d["asym"].format(up=up, down=down)

                    if labels:
                        label = labels[i] if isinstance(labels, (list, tuple)) else name
                        text += d["space"] + d["label"].format(label=label)

                text += ending()

            return text

        else:
            # we are dealing with a numpy array here
            # start with nominal text
            text = np.array2string(self.nominal, **kwargs)

            # uncertainty text
            uncs = self.uncertainties
            if len(uncs) == 0:
                text += " (no uncertainties)"
            elif len(uncs) == 1 and list(uncs.keys())[0] == self.DEFAULT:
                up, down = self.get_uncertainty()
                text += "\n+ {}".format(np.array2string(up, **kwargs))
                text += "\n- {}".format(np.array2string(down, **kwargs))
            else:
                for name, (up, down) in uncs.items():
                    text += "\n+ {} {}".format(name, np.array2string(up, **kwargs))
                    text += "\n- {} {}".format(name, np.array2string(down, **kwargs))

            return text

    def repr(self, *args, **kwargs):
        """
        Returns the unique string representation of the number.
        """
        if not self.is_numpy:
            text = "'" + self.str(*args, **kwargs) + "'"
        else:
            text = "numpy array, shape {}, {} uncertainties".format(self.shape,
                len(self.uncertainties))

        return "<{} at {}, {}>".format(self.__class__.__name__, hex(id(self)), text)

    def copy(self, nominal=None, uncertainties=None):
        """
        Returns a deep copy of the number instance. When *nominal* or *uncertainties* are set, they
        overwrite the fields of the copied instance.
        """
        if nominal is None:
            nominal = self.nominal
        if uncertainties is None:
            uncertainties = self.uncertainties
        return self.__class__(nominal, uncertainties=uncertainties)

    def get(self, direction=NOMINAL, names=ALL, diff=False, factor=False):
        """ get(direction=NOMINAL, names=ALL, diff=False, factor=False)
        Returns different representations of the contained value(s). *direction* should be any of
        *NOMINAL*, *UP* or *DOWN*. When not *NOMINAL*, *names* decides which uncertainties to take
        into account for the combination. When *diff* is *True*, only the unsigned, combined
        uncertainty is returned. When *False*, the nominal value plus or minus the uncertainty is
        returned. When *factor* is *True*, the ratio w.r.t. the nominal value is returned.
        """
        if direction == self.NOMINAL:
            value = self.nominal

        elif direction in (self.UP, self.DOWN):
            # find uncertainties to take into account
            if names == self.ALL:
                names = self.uncertainties.keys()
            else:
                names = make_list(names)
                if any(name not in self.uncertainties for name in names):
                    unknown = list(set(names) - set(self.uncertainties.keys()))
                    raise ValueError("unknown uncertainty name(s): {}".format(unknown))

            # calculate the combined uncertainty without correlation
            idx = int(direction == self.DOWN)
            uncs = [self.uncertainties[name][idx] for name in names]
            unc = sum(u**2.0 for u in uncs)**0.5

            # determine the output value
            if diff:
                value = unc
            elif direction == self.UP:
                value = self.nominal + unc
            else:
                value = self.nominal - unc

        else:
            raise ValueError("unknown direction: {}".format(direction))

        return value if not factor else value / self.nominal

    @property
    def is_numpy(self):
        return is_numpy(self.nominal)

    @property
    def shape(self):
        return None if not self.is_numpy else self.nominal.shape

    def add(self, *args, **kwargs):
        """ add(other, rho=1.0, inplace=True)
        Adds an *other* :py:class:`Number` or :py:class:`DeferredResult` instance, propagating all
        uncertainties. Uncertainties with the same name are combined with the correlation *rho*,
        which can either be a :py:class:`Correlation` instance, a dict with correlations defined per
        uncertainty, or a plain float. When *inplace* is *False*, a new instance is returned.
        """
        return self._apply(operator.add, *args, **kwargs)

    def sub(self, *args, **kwargs):
        """ sub(other, rho=1.0, inplace=True)
        Subtracts an *other* :py:class:`Number` or :py:class:`DeferredResult` instance, propagating
        all uncertainties. Uncertainties with the same name are combined with the correlation *rho*,
        which can either be a :py:class:`Correlation` instance, a dict with correlations defined per
        uncertainty, or a plain float. When *inplace* is *False*, a new instance is returned.
        """
        return self._apply(operator.sub, *args, **kwargs)

    def mul(self, *args, **kwargs):
        """ mul(other, rho=1.0, inplace=True)
        Multiplies by an *other* :py:class:`Number` or :py:class:`DeferredResult` instance,
        propagating all uncertainties. Uncertainties with the same name are combined with the
        correlation *rho*, which can either be a :py:class:`Correlation` instance, a dict with
        correlations defined per uncertainty, or a plain float. When *inplace* is *False*, a new
        instance is returned.

        Unlike the other operations, *other* can also be a :py:class:`Correlation` instance, in
        which case a :py:class:`DeferredResult` is returned to resolve the combination of
        uncertainties later on.
        """
        return self._apply(operator.mul, *args, **kwargs)

    def div(self, *args, **kwargs):
        """ div(other, rho=1.0, inplace=True)
        Divides by an *other* :py:class:`Number` or :py:class:`DeferredResult` instance, propagating
        all uncertainties. Uncertainties with the same name are combined with the correlation *rho*,
        which can either be a :py:class:`Correlation` instance, a dict with correlations defined per
        uncertainty, or a plain float. When *inplace* is *False*, a new instance is returned.
        """
        return self._apply(operator.truediv, *args, **kwargs)

    def pow(self, *args, **kwargs):
        """ pow(other, rho=1.0, inplace=True)
        Raises by the power of an *other* :py:class:`Number` or :py:class:`DeferredResult` instance,
        propagating all uncertainties. Uncertainties with the same name are combined with the
        correlation *rho*, which can either be a :py:class:`Correlation` instance, a dict with
        correlations defined per uncertainty, or a plain float. When *inplace* is *False*, a new
        instance is returned.
        """
        return self._apply(operator.pow, *args, **kwargs)

    def _apply(self, op, other, rho=1.0, inplace=True):
        # when other is a correlation object and op is (mat)mul, return a deferred result that is to
        # be resolved in the next operation
        if isinstance(other, Correlation):
            if op not in correlation_ops:
                names = ",".join(o.__name__ for o in correlation_ops)
                raise ValueError("cannot apply correlation object {} via operator {}, supported "
                    "operators are: {}".format(other, op.__name__, names))
            return DeferredResult(self, other)

        # when other is a deferred result, use its number of correlation
        if isinstance(other, DeferredResult):
            rho = other.correlation
            other = other.number

        # prepare the number to update and the other number to apply
        num = self if inplace else self.copy()
        other = ensure_number(other)

        # calculate the nominal value
        nom = op(num.nominal, other.nominal)

        # propagate uncertainties
        uncs = {}
        default = (0.0, 0.0)
        for name in set(num.uncertainties.keys()) | set(other.uncertainties.keys()):
            # get the correlation coefficient for this uncertainty
            if isinstance(rho, Correlation):
                _rho = rho.get(name, 1.0 if rho.default is None else rho.default)
            elif isinstance(rho, dict):
                _rho = rho.get(name, 1.0)
            else:
                _rho = rho

            # get uncertainty components
            num_unc = num.get_uncertainty(name, default=default)
            other_unc = other.get_uncertainty(name, default=default)

            # combine them
            uncs[name] = tuple(combine_uncertainties(op, num_unc[i], other_unc[i],
                nom1=num.nominal, nom2=other.nominal, rho=_rho) for i in range(2))

        # store values
        num.clear(nom, uncs)

        return num

    def __array_ufunc__(self, ufunc, method, *inputs, **kwargs):
        # only direct calls of the ufunc are supported
        if method != "__call__":
            return NotImplemented

        # try to find the proper op for that ufunc
        op = ops.get_ufunc_operation(ufunc)
        if op is None:
            return NotImplemented

        # extract kwargs
        out = kwargs.pop("out", None)

        # apply the op
        result = op(*inputs, **kwargs)

        # insert in-place to an "out" object?
        if out is not None:
            out = out[0]
            out.clear(result.nominal, result.uncertainties)
            result = out

        return result

    def __call__(self, *args, **kwargs):
        # shorthand for get
        return self.get(*args, **kwargs)

    def __float__(self):
        # extract nominal value
        return self.nominal

    def __str__(self):
        # forward to default str
        return self.str()

    def __repr__(self):
        # forward to default repr
        return self.repr()

    def _repr_latex_(self):
        return self.repr() if self.is_numpy else "${}$".format(self.str(style="latex"))

    def __contains__(self, name):
        # check whether name is an uncertainty
        return name in self.uncertainties

    def __nonzero__(self):
        # forward to self.nominal
        return self.nominal.__nonzero__()

    def __eq__(self, other):
        # compare nominal values
        if isinstance(other, Number):
            other = ensure_nominal(other)

        if self.is_numpy and is_numpy(other):
            # element-wise
            try:
                return np.equal(self.nominal, other)
            except ValueError:
                return False
        elif self.is_numpy or is_numpy(other):
            return (self.nominal == other).all()
        else:
            return self.nominal == other

    def __ne__(self, other):
        # opposite of __eq__
        return not self.__eq__(other)

    def __lt__(self, other):
        # compare nominal values
        # numpy: element-wise
        return self.nominal < ensure_nominal(other)

    def __le__(self, other):
        # compare nominal values
        # numpy: element-wise
        return self.nominal <= ensure_nominal(other)

    def __gt__(self, other):
        # compare nominal values
        # numpy: element-wise
        return self.nominal > ensure_nominal(other)

    def __ge__(self, other):
        # compare nominal values
        # numpy: element-wise
        return self.nominal >= ensure_nominal(other)

    def __pos__(self):
        # simply copy
        return self.copy()

    def __neg__(self):
        # simply copy and flip the nominal value
        return self.copy(nominal=-self.nominal)

    def __abs__(self):
        # make nominal absolute
        if not is_numpy:
            nominal = abs(self.nominal)
        else:
            nominal = np.abs(self.nominal)
        return self.copy(nominal=nominal)

    def __add__(self, other):
        return self.add(other, inplace=False)

    def __radd__(self, other):
        if isinstance(other, DeferredResult):
            return other.number.add(self, rho=other.correlation, inplace=False)
        else:
            return ensure_number(other).add(self, inplace=False)

    def __iadd__(self, other):
        return self.add(other, inplace=True)

    def __sub__(self, other):
        return self.sub(other, inplace=False)

    def __rsub__(self, other):
        if isinstance(other, DeferredResult):
            return other.number.sub(self, rho=other.correlation, inplace=False)
        else:
            return ensure_number(other).sub(self, inplace=False)

    def __isub__(self, other):
        return self.sub(other, inplace=True)

    def __mul__(self, other):
        return self.mul(other, inplace=False)

    def __rmul__(self, other):
        if isinstance(other, Correlation):
            return self.mul(other, inplace=False)
        elif isinstance(other, DeferredResult):
            return other.number.mul(self, rho=other.correlation, inplace=False)
        else:
            return ensure_number(other).mul(self, inplace=False)

    def __matmul__(self, other):
        # only supported for correlations
        if not isinstance(other, Correlation):
            raise NotImplementedError

        return self.mul(other, inplace=False)

    def __imul__(self, other):
        return self.mul(other, inplace=True)

    def __div__(self, other):
        return self.div(other, inplace=False)

    def __rdiv__(self, other):
        if isinstance(other, DeferredResult):
            return other.number.rdiv(self, rho=other.correlation, inplace=False)
        else:
            return ensure_number(other).div(self, inplace=False)

    def __idiv__(self, other):
        return self.div(other, inplace=True)

    def __truediv__(self, other):
        return self.div(other, inplace=False)

    def __rtruediv__(self, other):
        if isinstance(other, DeferredResult):
            return other.number.div(self, rho=other.correlation, inplace=False)
        else:
            return ensure_number(other).div(self, inplace=False)

    def __itruediv__(self, other):
        return self.div(other, inplace=True)

    def __pow__(self, other):
        return self.pow(other, inplace=False)

    def __rpow__(self, other):
        if isinstance(other, DeferredResult):
            return other.number.rpow(self, rho=other.correlation, inplace=False)
        else:
            return ensure_number(other).pow(self, inplace=False)

    def __ipow__(self, other):
        return self.pow(other, inplace=True)


# module-wide shorthands for Number flags
REL = Number.REL
ABS = Number.ABS
NOMINAL = Number.NOMINAL
UP = Number.UP
DOWN = Number.DOWN


class Correlation(object):
    """ Correlation([default], **rhos)
    Container class describing correlations to be applied to equally named uncertainties when
    combining two :py:class:`Number` instances through an operator.

    A correlation object is therefore applied to a number by means of multiplication or matrix
    multiplication (i.e. ``*`` or ``@``), resulting in a :py:class:`DeferredResult` object which is
    used subsequently by the actual combination operation with an other number. See
    :py:class:`DeferredResult` for more examples.

    Correlation coefficients can be defined per named source of uncertainty via *rhos*. When a
    coefficient is retrieved (by :py:meth:`get`) with a name that was not defined before, a
    *default* value is used, which itself defaults to one.
    """

    def __init__(self, *args, **rhos):
        super(Correlation, self).__init__()

        # at most one positional argument is accepted
        if len(args) >= 2:
            raise Exception("only one default value is accepted: {}".format(args))

        # store attributes
        self.default = float(args[0]) if len(args) == 1 else 1.0
        self.rhos = rhos

    def __repr__(self):
        parts = [str(self.default)] + ["{}={}".format(*tpl) for tpl in self.rhos.items()]
        return "<{} '{}' at {}>".format(self.__class__.__name__, ", ".join(parts), hex(id(self)))

    def get(self, name, default=None):
        """
        Returns a correlation coefficient rho named *name*. When no coefficient with that name
        exists and *default* is set, which itself defaults to :py:attr:`default`, this value is
        returned instead. Otherwise, a *KeyError* is raised.
        """
        if default is None:
            default = self.default

        return self.rhos.get(name, default)


class DeferredResult(object):
    """
    Class that wraps a :py:class:`Number` instance *number* and a :py:class:`Correlation` instance
    *correlation* that is automatically produced as a result of a multiplication or matrix
    multiplication between the two. Internally, this is used for the deferred resolution of
    uncertainty correlations when combined with an other :py:class:`Number`. Example:

    .. code-block:: python

        n = Number(2, 5)

        n * Correlation(1) * n
        # -> '25.0 +- 20.0' (the default)

        n * Correlation(0) * n
        # -> '25.00 +- 14.14'

        # note the multiplication n * c, which creates the DeferredResult
        n**(n * c)
        # -> '3125.00 +- 11842.54'

    .. py:attribute:: number
       type: Number

       The wrapped number object.

    .. py:attribute:: correlation
       type: Correlation

       The wrapped correlation object.
    """

    def __init__(self, number, correlation):
        super(DeferredResult, self).__init__()

        # store attributes
        self.number = number
        self.correlation = correlation


class Operation(object):
    """
    Wrapper around a function and its derivative.

    .. py:attribute:: function
       type: function

       The wrapped function.

    .. py:attribute:: derivative
       type: function

       The wrapped derivative.

    .. py:attribute:: name
       type: string
       read-only

       The name of the operation.

    .. py:attribute:: ufuncs
       type: list
       read-only

       List of ufunc objects that this operation handles.
    """

    def __init__(self, function, derivative=None, name=None, ufuncs=None):
        super(Operation, self).__init__()

        self.function = function
        self.derivative = derivative
        self._name = name or function.__name__
        self._ufuncs = ufuncs or []

        # decorator for setting the derivative
        def derive(derivative):
            self.derivative = derivative
            return self
        self.derive = derive

    @property
    def name(self):
        return self._name

    @property
    def ufuncs(self):
        return self._ufuncs

    def __repr__(self):
        return "<{} '{}' at {}>".format(self.__class__.__name__, self.name, hex(id(self)))

    def __call__(self, num, *args, **kwargs):
        if self.derivative is None:
            raise Exception("cannot run operation '{}', no derivative registered".format(
                self.name))

        # ensure we deal with a number instance
        num = ensure_number(num)

        # apply to the nominal value
        nominal = self.function(num.nominal, *args, **kwargs)

        # apply to all uncertainties via
        # unc_f = derivative_f(x) * unc_x
        x = abs(self.derivative(num.nominal, *args, **kwargs))
        uncertainties = {}
        for name in num.uncertainties:
            up, down = num.get_uncertainty(name)
            uncertainties[name] = (x * up, x * down)

        # create and return the new number
        return num.__class__(nominal, uncertainties)


class OpsMeta(type):

    def __contains__(cls, name):
        return name in cls._instances


class ops(with_metaclass(OpsMeta, object)):
    """
    Number-aware replacement for the global math (or numpy) module. The purpose of the class is to
    provide operations (e.g. `pow`, `cos`, `sin`, etc.) that automatically propagate the
    uncertainties of a :py:class:`Number` instance through the derivative of the operation. Example:

    .. code-block:: python

        num = ops.pow(Number(5, 1), 2)
        print(num) # -> 25.00 (+10.00, -10.00)
    """

    # registered operations mapped to their names
    _instances = {}

    # mapping of ufunc to operation names for faster lookup
    _ufuncs = {}

    @classmethod
    def register(cls, function=None, name=None, ufunc=None):
        """
        Registers a new math function *function* with *name* and returns an :py:class:`Operation`
        instance. A math function expects a :py:class:`Number` as its first argument, followed by
        optional (keyword) arguments. When *name* is *None*, the name of the *function* is used. The
        returned object can be used to set the derivative (similar to *property*). Example:

        .. code-block:: python

            @ops.register
            def my_op(x):
                return x * 2 + 1

            @my_op.derive
            def my_op(x):
                return 2

            num = Number(5, 2)
            print(num) # -> 5.00 (+2.00, -2.00)

            num = ops.my_op(num)
            print(num) # -> 11.00 (+4.00, -4.00)

        Please note that there is no need to register *simple* functions as in the particular
        example above as most of them are just composite operations whose derivatives are already
        known.

        To comply with numpy's ufuncs (https://numpy.org/neps/nep-0013-ufunc-overrides.html) that
        are dispatched by :py:meth:`Number.__array_ufunc__`, an operation might register the *ufunc*
        object that it handles. When *ufunc* is a string, it is interpreted as a name of a numpy
        function. It can also be a list to signalize that it handles more than one function.
        """
        # prepare ufuncs
        ufuncs = []
        if ufunc is not None:
            for u in (ufunc if isinstance(ufunc, (list, tuple)) else [ufunc]):
                if isinstance(u, string_types):
                    if not HAS_NUMPY:
                        continue
                    u = getattr(np, u)
                ufuncs.append(u)

        def register(function):
            op = Operation(function, name=name, ufuncs=ufuncs)

            # save as class attribute and also in _instances
            cls._instances[op.name] = op
            setattr(cls, op.name, op)

            # add ufuncs to mapping
            for ufunc in op.ufuncs:
                cls._ufuncs[ufunc] = op.name

            return op

        if function is None:
            return register
        else:
            return register(function)

    @classmethod
    def get_operation(cls, name):
        """
        Returns an operation that was previously registered with *name*.
        """
        return cls._instances[name]

    @classmethod
    def op(cls, *args, **kwargs):
        """
        Shorthand for :py:meth:`get_operation`.
        """
        return cls.get_operation(*args, **kwargs)

    @classmethod
    def get_ufunc_operation(cls, ufunc):
        """
        Returns an operation that was previously registered to handle a NumPy *ufunc*, which can be
        a string or the function itself. *None* is returned when no operation was found to handle
        the function.
        """
        if isinstance(ufunc, string_types):
            if not HAS_NUMPY:
                return None
            ufunc = getattr(np, ufunc)

        if ufunc not in cls._ufuncs:
            return None

        op_name = cls._ufuncs[ufunc]
        return cls.get_operation(op_name)

    @classmethod
    def rebuilt_ufunc_cache(cls):
        """
        Rebuilts the internal cache of ufuncs.
        """
        cls._ufuncs.clear()
        for name, op in cls._instances.items():
            for ufunc in op.ufuncs:
                cls._ufuncs[ufunc] = name


#
# pre-registered operations
#

@ops.register(ufunc="add")
def add(x, n):
    """ add(x, n)
    Addition function.
    """
    return x + n


@add.derive
def add(x, n):
    return 1.0


@ops.register(ufunc="subtract")
def sub(x, n):
    """ sub(x, n)
    Subtraction function.
    """
    return x - n


@sub.derive
def sub(x, n):
    return 1.0


@ops.register(ufunc="multiply")
def mul(x, n):
    """ mul(x, n)
    Multiplication function.
    """
    return x * n


@mul.derive
def mul(x, n):
    return n


@ops.register(ufunc="divide")
def div(x, n):
    """ div(x, n)
    Division function.
    """
    return x / n


@div.derive
def div(x, n):
    return 1.0 / n


@ops.register(ufunc="power")
def pow(x, n):
    """ pow(x, n)
    Power function.
    """
    return x**n


@pow.derive
def pow(x, n):
    return n * x**(n - 1.0)


@ops.register(ufunc="exp")
def exp(x):
    """ exp(x)
    Exponential function.
    """
    return infer_math(x).exp(x)


exp.derivative = exp.function


@ops.register(ufunc="log")
def log(x, base=None):
    """ log(x, base=e)
    Logarithmic function.
    """
    _math = infer_math(x)
    if base is None:
        return _math.log(x)
    elif _math == math:
        return _math.log(x, base)
    else:
        # numpy has no option to set a base
        return _math.log(x) / _math.log(base)


@log.derive
def log(x, base=None):
    if base is None:
        return 1.0 / x
    else:
        return 1.0 / (x * infer_math(x).log(base))


@ops.register(ufunc="log10")
def log10(x):
    """ log10(x)
    Logarithmic function with base 10.
    """
    return log.function(x, base=10.0)


@log10.derive
def log10(x):
    return log.derivative(x, base=10.0)


@ops.register(ufunc="log2")
def log2(x):
    """ log2(x)
    Logarithmic function with base 2.
    """
    return log.function(x, base=2.0)


@log2.derive
def log2(x):
    return log.derivative(x, base=2.0)


@ops.register(ufunc="sqrt")
def sqrt(x):
    """ sqrt(x)
    Square root function.
    """
    return infer_math(x).sqrt(x)


@sqrt.derive
def sqrt(x):
    return 1.0 / (2.0 * infer_math(x).sqrt(x))


@ops.register(ufunc="sin")
def sin(x):
    """ sin(x)
    Trigonometric sin function.
    """
    return infer_math(x).sin(x)


@sin.derive
def sin(x):
    return infer_math(x).cos(x)


@ops.register(ufunc="cos")
def cos(x):
    """ cos(x)
    Trigonometric cos function.
    """
    return infer_math(x).cos(x)


@cos.derive
def cos(x):
    return -infer_math(x).sin(x)


@ops.register(ufunc="tan")
def tan(x):
    """ tan(x)
    Trigonometric tan function.
    """
    return infer_math(x).tan(x)


@tan.derive
def tan(x):
    return 1.0 / infer_math(x).cos(x)**2.0


@ops.register(ufunc="arcsin")
def asin(x):
    """ asin(x)
    Trigonometric arc sin function.
    """
    _math = infer_math(x)
    if _math is math:
        return _math.asin(x)
    else:
        return _math.arcsin(x)


@asin.derive
def asin(x):
    return 1.0 / infer_math(x).sqrt(1 - x**2.0)


@ops.register(ufunc="arccos")
def acos(x):
    """ acos(x)
    Trigonometric arc cos function.
    """
    _math = infer_math(x)
    if _math is math:
        return _math.acos(x)
    else:
        return _math.arccos(x)


@acos.derive
def acos(x):
    return -1.0 / infer_math(x).sqrt(1 - x**2.0)


@ops.register(ufunc="arctan")
def atan(x):
    """ tan(x)
    Trigonometric arc tan function.
    """
    _math = infer_math(x)
    if _math is math:
        return _math.atan(x)
    else:
        return _math.arctan(x)


@atan.derive
def atan(x):
    return 1.0 / (1.0 + x**2.0)


@ops.register(ufunc="sinh")
def sinh(x):
    """ sinh(x)
    Hyperbolic sin function.
    """
    return infer_math(x).sinh(x)


@sinh.derive
def sinh(x):
    return infer_math(x).cosh(x)


@ops.register(ufunc="cosh")
def cosh(x):
    """ cosh(x)
    Hyperbolic cos function.
    """
    return infer_math(x).cosh(x)


@cosh.derive
def cosh(x):
    return infer_math(x).sinh(x)


@ops.register(ufunc="tanh")
def tanh(x):
    """ tanh(x)
    Hyperbolic tan function.
    """
    return infer_math(x).tanh(x)


@tanh.derive
def tanh(x):
    return 1.0 / infer_math(x).cosh(x)**2.0


@ops.register(ufunc="arcsinh")
def asinh(x):
    """ asinh(x)
    Hyperbolic arc sin function.
    """
    _math = infer_math(x)
    if _math is math:
        return _math.asinh(x)
    else:
        return _math.arcsinh(x)


@ops.register(ufunc="arccosh")
def acosh(x):
    """ acosh(x)
    Hyperbolic arc cos function.
    """
    _math = infer_math(x)
    if _math is math:
        return _math.acosh(x)
    else:
        return _math.arccosh(x)


asinh.derivative = acosh.function
acosh.derivative = asinh.function


@ops.register(ufunc="arctanh")
def atanh(x):
    """ atanh(x)
    Hyperbolic arc tan function.
    """
    _math = infer_math(x)
    if _math is math:
        return _math.atanh(x)
    else:
        return _math.arctanh(x)


@atanh.derive
def atanh(x):
    return 1.0 / (1.0 - x**2.0)


#
# helper functions
#

def try_float(x):
    """
    Tries to convert a value *x* to float and returns it on success, and *None* otherwise.
    """
    try:
        return float(x)
    except:
        return None


def ensure_number(num, *args, **kwargs):
    """
    Returns *num* again if it is an instance of :py:class:`Number`, or uses all passed arguments to
    create one and returns it.
    """
    return num if isinstance(num, Number) else Number(num, *args, **kwargs)


def ensure_nominal(nominal):
    """
    Returns *nominal* again if it is not an instance of :py:class:`Number`, or returns its nominal
    value.
    """
    return nominal if not isinstance(nominal, Number) else nominal.nominal


def is_numpy(x):
    """
    Returns *True* when numpy is available on your system and *x* is a numpy type.
    """
    return HAS_NUMPY and type(x).__module__ == np.__name__


def is_ufloat(x):
    """
    Returns *True* when the "uncertainties" package is available on your system and *x* is a
    ``ufloat``.
    """
    return HAS_UNCERTAINTIES and isinstance(x, _uncs.core.AffineScalarFunc)


def parse_ufloat(x, default_tag=Number.DEFAULT):
    """
    Takes a ``ufloat`` object *x* from the "uncertainties" package and returns a tuple with two
    elements containing its nominal value and a dictionary with its uncertainties. When the error
    components of *x* contain multiple uncertainties with the same name, they are combined under the
    assumption of full correlation. When an error component is not tagged, *default_tag* is used.
    """
    # store error components to be combined per tag
    components = defaultdict(list)
    for comp, value in x.error_components().items():
        name = comp.tag if comp.tag is not None else default_tag
        components[name].append((x.derivatives[comp], value))

    # combine components to uncertainties, assume full correlation
    uncertainties = {
        name: calculate_uncertainty(terms, rho=1.0)
        for name, terms in components.items()
    }

    return x.nominal_value, uncertainties


def infer_math(x):
    """
    Returns the numpy module when :py:func:`is_numpy` for *x* is *True*, and the math module
    otherwise.
    """
    return np if is_numpy(x) else math


def make_list(obj, cast=True):
    """
    Converts an object *obj* to a list and returns it. Objects of types *tuple* and *set* are
    converted if *cast* is *True*. Otherwise, and for all other types, *obj* is put in a new list.
    """
    if isinstance(obj, list):
        return list(obj)
    if isinstance(obj, types.GeneratorType):
        return list(obj)
    if isinstance(obj, (tuple, set)) and cast:
        return list(obj)
    else:
        return [obj]


def split_value(val):
    """
    Splits a value *val* into its significand and decimal exponent (magnitude) and returns them in a
    2-tuple. *val* might also be a numpy array. Example:

    .. code-block:: python

        split_value(1)     # -> (1.0, 0)
        split_value(0.123) # -> (1.23, -1)
        split_value(-42.5) # -> (-4.25, 1)

        a = np.array([1, 0.123, -42.5])
        split_value(a) # -> ([1.0, 1.23, -4.25], [0, -1, 1])

    The significand will be a float while magnitude will be an integer. *val* can be reconstructed
    via ``significand * 10**magnitude``.
    """
    val = ensure_nominal(val)

    if not is_numpy(val):
        # handle 0 separately
        if val == 0:
            return (0.0, 0)

        mag = int(math.floor(math.log10(abs(val))))
        sig = float(val) / (10.0**mag)

    else:
        log = np.zeros(val.shape)
        np.log10(np.abs(val), out=log, where=(val != 0))
        mag = np.floor(log).astype(int)
        sig = val.astype(float) / (10.0**mag)

    return (sig, mag)


_op_map = {
    "+": operator.add,
    "-": operator.sub,
    "*": operator.mul,
    "/": operator.truediv,
    "**": operator.pow,
}

_op_map_reverse = dict(zip(_op_map.values(), _op_map.keys()))


def calculate_uncertainty(terms, rho=0.0):
    """
    Generically calculates the uncertainty of a quantity that depends on multiple *terms*. Each term
    is expected to be a 2-tuple containing the derivative and the uncertainty of the term.
    Correlations can be defined via *rho*. When *rho* is a numner, all correlations are set to this
    value. It can also be a mapping of a 2-tuple, the two indices of the terms to describe, to their
    correlation coefficient. In case the indices of two terms are not included in this mapping, they
    are assumed to be uncorrelated. Example:

    .. code-block:: python

        calculate_uncertainty([(3, 0.5), (4, 0.5)])
        # uncorrelated
        # -> 2.5

        calculate_uncertainty([(3, 0.5), (4, 0.5)], rho=1)
        # fully correlated
        # -> 3.5

        calculate_uncertainty([(3, 0.5), (4, 0.5)], rho={(0, 1): 1})
        # fully correlated
        # -> 3.5

        calculate_uncertainty([(3, 0.5), (4, 0.5)], rho={(1, 2): 1})
        # no rho value defined for pair (0, 1), assumes zero correlation
        # -> 2.5
    """
    # sum over squaresall single terms
    variance = sum((derivative * uncertainty)**2.0 for derivative, uncertainty in terms)

    # add second order terms of all pairs
    for i in range(len(terms) - 1):
        for j in range(i + 1, len(terms)):
            _rho = rho.get((i, j), 0.0) if isinstance(rho, dict) else rho
            variance += 2.0 * terms[i][0] * terms[j][0] * _rho * terms[i][1] * terms[j][1]

    return variance**0.5


def combine_uncertainties(op, unc1, unc2, nom1=None, nom2=None, rho=0.0):
    """
    Combines two uncertainties *unc1* and *unc2* according to an operator *op* which must be either
    ``"+"``, ``"-"``, ``"*"``, ``"/"``, or ``"**"``. The three latter operators require that you
    also pass the nominal values *nom1* and *nom2*, respectively. The correlation can be configured
    via *rho*.
    """
    # operator valid?
    if op in _op_map:
        f = _op_map[op]
    elif op in _op_map_reverse:
        f = op
        op = _op_map_reverse[op]
    else:
        raise ValueError("unknown operator: {}".format(op))

    # when numpy arrays, the shapes of unc and nom must match
    if is_numpy(unc1) and is_numpy(nom1) and unc1.shape != nom1.shape:
        raise ValueError("the shape of unc1 and nom1 must be equal, found {} and {}".format(
            unc1.shape, nom1.shape))
    if is_numpy(unc2) and is_numpy(nom2) and unc2.shape != nom2.shape:
        raise ValueError("the shape of unc2 and nom2 must be equal, found {} and {}".format(
            unc2.shape, nom2.shape))

    # prepare values for combination, depends on operator
    if op in ("*", "/", "**"):
        if nom1 is None or nom2 is None:
            raise ValueError("operator '{}' requires nominal values".format(op))
        # numpy-safe conversion to float
        nom1 *= 1.0
        nom2 *= 1.0
        # convert uncertainties to relative values, taking into account zeros
        if is_numpy(nom1) and is_numpy(unc1):
            unc1 = np.array(unc1)
            non_zero = nom1 != 0
            unc1[non_zero] = unc1[non_zero] / nom1[non_zero]
            unc1[~non_zero] = 0.0
        elif nom1:
            unc1 = unc1 / nom1
        else:
            unc1 = 0.0
        if is_numpy(nom2) and is_numpy(unc2):
            unc2 = np.array(unc2)
            non_zero = nom2 != 0
            unc2[non_zero] = unc2[non_zero] / nom2[non_zero]
            unc2[~non_zero] = 0.0
        elif nom2:
            unc2 = unc2 / nom2
        else:
            unc2 = 0.0
        # determine the nominal value
        nom = abs(f(nom1, nom2))
    else:
        nom = 1.0

    # combined formula
    if op == "**":
        return (nom * abs(nom2) * (
            unc1**2.0 + (math.log(nom1) * unc2)**2.0 + 2 * rho * math.log(nom1) * unc1 * unc2)**0.5)
    else:
        # flip rho for sub and div
        if op in ("-", "/"):
            rho = -rho
        return nom * (unc1**2.0 + unc2**2.0 + 2.0 * rho * unc1 * unc2)**0.5


def _match_precision(val, ref, **kwargs):
    # extract settings not meant for quantize
    force_float = kwargs.pop("force_float", False)

    # default settings for qunatize
    kwargs.setdefault("rounding", decimal.ROUND_HALF_UP)

    # maybe cast to int
    if not force_float and isinstance(ref, float) and ref >= 1:
        ref = int(ref)

    val = decimal.Decimal(str(val))
    ref = decimal.Decimal(str(ref))

    return str(val.quantize(ref, **kwargs))


def match_precision(val, ref, **kwargs):
    """ match_precision(val, ref, force_float=False, **kwargs)
    Returns a string version of a value *val* matching the significant digits as given in *ref*.
    *val* might also be a numpy array. Unless *force_float* is *True*, the returned string might
    represent an integer in case the decimal digits are removed. All remaining *kwargs* are
    forwarded to ``Decimal.quantize``. Example:

    .. code-block:: python

        match_precision(1.234, "0.1") # -> "1.2"
        match_precision(1.234, "1.0") # -> "1"
        match_precision(1.234, "0.1", decimal.ROUND_UP) # -> "1.3"

        a = np.array([1.234, 5.678, -9.101])
        match_precision(a, "0.1") # -> ["1.2", "5.7", "-9.1"]
    """
    val = ensure_nominal(val)

    if not is_numpy(val):
        ret = _match_precision(val, ref, **kwargs)

    else:
        # strategy: map into a flat list, create chararray with max itemsize, reshape
        strings = [
            _match_precision(float(v), float(r), **kwargs)
            for v, r in np.nditer([val, ref])
        ]
        ret = np.chararray(len(strings), itemsize=max(len(s) for s in strings))
        ret[:] = strings
        ret = ret.reshape(val.shape)

    return ret


def infer_uncertainty_precision(sig, mag, method):
    """
    Infers the precision of a number given its significand *sig* and mangnitude *mag* for a certain
    *method*. The precision corresponds to the amount of significant digits to keep and, in
    particular, does not refer to the number of digits after the decimal point A 3-tuple with
    (precision, significand, magnitude) is returned.

    The *method* can either be a positive integer which directly translates to the precision, or a
    string. In the later case, see :py:func:`round_uncertainty` for details.
    """
    _is_numpy = is_numpy(sig)

    if isinstance(method, integer_types):
        if method <= 0:
            raise ValueError("cannot infer precision for non-positive method value '{}'".format(
                method))

        prec = method
        if _is_numpy:
            prec = np.ones(sig.shape, int) * prec

    elif method in ["pdg", "pdg+1", "publication", "pub"]:
        # default precision
        prec = 1 if method == "pdg" else 2

        if not _is_numpy:
            # make all decisions based on the three leading digits
            first_three = int(round(sig * 100))
            is_small = first_three <= 354
            is_large = first_three >= 950
            if is_small:
                prec += 1
            elif is_large and method in ["pdg", "pdg+1"]:
                # ceil and increase the magnitude
                sig = 1.0
                mag += 1
                prec += 1

        else:  # is_numpy
            if not is_numpy(mag) or sig.shape != mag.shape:
                raise ValueError("sig and mag must both be NumPy arrays with the same shape, got\n"
                    "{}\nand\n{}".format(sig, mag))

            prec = np.ones(sig.shape, int) * prec

            # make all decisions based on the three leading digits
            first_three = np.round(sig * 100).astype(int)
            is_small = first_three <= 354
            is_large = first_three >= 950
            prec[is_small] += 1
            if method in ["pdg", "pdg+1"]:
                # ceil and increase the magnitude
                sig[is_large] = 1.0
                mag[is_large] += 1
                prec[is_large] += 1

    else:
        raise ValueError("unknown method for inferring precision: {}".format(method))

    return prec, sig, mag


# names of methods that are purely based on uncertainties
infer_uncertainty_precision.uncertainty_methods = ["pdg", "pdg+1", "publication", "pub"]


def round_uncertainty(unc, method=1, precision=None, **kwargs):
    """
    Rounds an uncertainty *unc* following a specific *method* and returns a 3-tuple containing the
    significant digits as a string, the decimal magnitude that is required to recover the
    uncertainty, and the precision (== number of significant digits). *unc* might also be a numpy
    array. Possible values for the rounding *method* are:

    - ``"pdg"``: Rounding rules as defined by the `PDG
<<<<<<< HEAD
      <http://pdg.lbl.gov/2011/reviews/rpp2011-rev-rpp-intro.pdf#page=13>`_.
    - ``"publication"``, ``"pub"``: Like ``"pdg"`` with an extra significant digit for results that
      need to be combined later.
    - ``"onedigit"``, ``"one"``: Forces one single significant digit. This is useful when there are
      multiple uncertainties that vary by more than a factor 10 among themselves.
=======
      <https://pdg.lbl.gov/2021/reviews/rpp2021-rev-rpp-intro.pdf#page=18>`_.
    - ``"pdg+1"``: Same rules as for ``"pdg"`` with an additional significant digit.
    - ``"publication"``, ``"pub``: Same rules as for``"pdg+1"`` but without the rounding of the
      first three significant digits above 949 to 1000.
    - positive integer: Enforces a fixed number of significant digits.

    By default, the target *precision* is derived from the rounding method itself. However, a value
    can be defined to enfore a certain number of significant digits **after** the rounding took
    place. This is only useful for methods that include fixed rounding thresholds (``"pdg"``). All
    remaining *kwargs* are forwarded to :py:func:`match_precision` which is performing the rounding
    internally.
>>>>>>> 415c0d57

    Example:

    .. code-block:: python

        round_uncertainty(0.123, 1)      # -> ("1", -1, 1)
        round_uncertainty(0.123, "pub")  # -> ("123", -3, 3)
        round_uncertainty(0.123, "pdg")  # -> ("12", -2, 2)

        round_uncertainty(0.456, 1)      # -> ("5", -1, 1)
        round_uncertainty(0.456, "pub")  # -> ("46", -2, 2)
        round_uncertainty(0.456, "pdg")  # -> ("5", -1, 1)

        round_uncertainty(9.87, 1)      # -> ("1", 1, 1)
        round_uncertainty(9.87, "pub")  # -> ("99", -1, 2)
        round_uncertainty(9.87, "pdg")  # -> ("10", 0, 2)

        # enfore higher precision
        round_uncertainty(0.987, "pub", precision=3)  # -> ("990", -3, 3)
        round_uncertainty(0.987, "pdg", precision=3)  # -> ("100", -2, 3)

        # numpy array support
        a = np.array([0.123, 0.456, 0.987])
        round_uncertainty(a, "pub")  # -> (["123", "46", "987"], [-3, -2, -3])
    """
    # split the uncertainty
    sig, mag = split_value(unc)

    # infer the precision based on the method and get updated significand and magnitude
    prec, sig, mag = infer_uncertainty_precision(sig, mag, method)

    # apply the rounding and determine the decimal magnitude that would reconstruct the value
    digits = match_precision(sig * 10.0**(prec - 1), "1", **kwargs)
    mag -= prec - 1

    # the number of digits is now equal to the precision, except for cases where the rounding raised
    # the value to the next order of magnitude, and we rather want to encode this in the magnitude
    _is_numpy = is_numpy(digits)
    if not _is_numpy:
        if len(digits) > prec:
            digits = digits[:-1]
            mag += 1
    else:
        mask = np.char.str_len(digits) > prec
        mag[mask] += 1
        digits_flat = digits.reshape(-1)
        prec_flat = prec.reshape(-1)
        digits_flat[:] = [(d[:-1] if len(d) > p else d) for d, p in zip(digits_flat, prec_flat)]
        digits = digits_flat.reshape(digits.shape)

    # when a custom precision is set, update the digits and magnitude
    if precision is not None:
        if _is_numpy:
            if not is_numpy(precision):
                precision = np.ones(digits.shape, int) * precision
            if np.any(precision <= 0):
                raise ValueError("precision must be positive: {}".format(precision))
        elif precision <= 0:
            raise ValueError("precision must be positive: {}".format(precision))

        digits_float = np.array(digits, float) if _is_numpy else float(digits)
        digits = match_precision(digits_float * 10.0**(precision - prec), "1", **kwargs)
        mag -= precision - prec

    return (digits, mag, len(digits) if not _is_numpy else np.char.str_len(digits))


def round_value(val, unc=None, method=0, align_precision=True, **kwargs):
    """
    Rounds a number *val* with an uncertainty *unc* which can be a single float or array (symmetric)
    or a 2-tuple (asymmetric up / down) of floats or arrays. It also supports a list of these values
    for simultaneous evaluation. When *val* is a :py:class:`Number` instance, its uncertainties are
    used in their default iteration order. Returns a 3-tuple containing:

    - The string representation of the central value.
    - The string representation(s) of uncertainties. The structure is identical to the one passed on
      *unc*.
    - The decimal magnitude.

    *method* controls the behavior of the rounding:

    1. When ``"pdg"``, ``"pdg+1"``, ``"publication"``, or ``"pub"``, uncertainties are required and
       internally :py:func:`round_uncertainty` is used to infer the precision based on the smallest
       uncertainty.
    2. When a formatting string is passed, it should have the (default) pattern ``"%*.<N>f"``, and
       *N* is interpreted as the number of digits after the decimal point.
    3. When a negative integer or zero (the default) is passed, the value is interpreted as the
       number of digits after the decimal point (similar to passing a format string).
    4. When a positive number is passed, it is interpreted as the amount of significant digits to
       keep, evaluated on the smallest number among either the nominal or uncertainty values.

    In case multiple uncertainties are given and the rounding *method* is uncertainty-based (1.
    above), the precision is derived based on the smallest uncertainty as a reference and then
    enforced to the nominal value and all other uncertainties when *align_precision* is *True*.
    Otherwise, values are allowed to have different precisions. All remaining *kwargs* are forwarded
    to :py:func:`match_precision` which is performing the rounding internally.

    Examples:

    .. code-block:: python

        # differnt uncertainty structures
        round_value(1.23, 0.456, 1)             # -> ("12", "5", -1)
        round_value(1.23, [0.456], 1)           # -> ("12", ["5"], -1)
        round_value(1.23, (0.456, 0.987), 1)    # -> ("12", ("5", "10"), -1)
        round_value(1.23, [(0.456, 0.987)], 1)  # -> ("12", [("5", "10")], -1)
        round_value(1.23, [0.456, 0.987], 1)    # -> ("12", ["5", "10"], -1)

        # different rounding methods
        round_value(125.09, (0.56, 0.97))          # -> ("125", ("1", "1"), 0)
        round_value(125.09, (0.56, 0.97), "pub")   # -> ("12509", ("56", "97"), -2)
        round_value(125.09, (0.56, 0.97), "%.2f")  # -> ("12509", ("56", "97"), -2)
        round_value(125.09, (0.56, 0.97), -2)      # -> ("12509", ("56", "97"), -2)
        round_value(125.09, (0.56, 0.97), 3)       # -> ("125090", ("560", "970"), -3)

        # without uncertainties
        round_value(125.09, method=2)       # -> ("13", None, 1)
        round_value(125.09, method=-2)      # -> ("12509", None, -2)
        round_value(125.09, method="%.2f")  # -> ("12509", None, -2)
        round_value(125.09, method="pdg")   # -> Exception, "pdg" is uncertainty based

        # array support
        vals = np.array([1.23, 4.56])
        uncs = np.array([0.45678, 0.078])
        round_value(vals, uncs, 2)  # -> (["123", "4560"], ["46", "78"], [-2, -3])
    """
    if isinstance(val, Number):
        unc = list(val.uncertainties.values()) or None
        val = val.nominal

    # treat uncertainties as lists for simultaneous rounding and run checks
    has_unc = unc is not None
    _is_numpy = is_numpy(val)
    if has_unc:
        multi = isinstance(unc, list)
        if not multi:
            unc = [unc]
        flat_unc = []

        for i, u in enumerate(list(unc)):
            asym = isinstance(u, tuple)
            if asym and len(u) != 2:
                raise ValueError("asymmetric uncertainties must provided as 2-tuple: {}".format(u))

            _us = list(u) if asym else [u]
            if not _is_numpy:
                for _u in _us:
                    if not try_float(_u):
                        raise TypeError("uncertainties must be convertible to float: {}".format(_u))
                    if _u < 0:
                        raise ValueError("uncertainties must be positive: {}".format(_u))

            else:
                for j, _u in enumerate(list(_us)):
                    if not is_numpy(_u):
                        if not try_float(_u):
                            raise TypeError("uncertainty is neither array nor float: {}".format(_u))
                        _us[j] = _u = _u * np.ones_like(val)
                    if (_u < 0).any():
                        raise ValueError("uncertainties must be positive: {}".format(_u))
                unc[i] = tuple(_us) if asym else _us[0]

            # store in flat list of uncertainty values
            flat_unc.extend(_us)

    # determine the formatting or precision, based on the rounding method
    if method in infer_uncertainty_precision.uncertainty_methods:
        # uncertainty based rounding
        if not has_unc:
            raise ValueError("cannot perform uncertainty based rounding with method '{}' "
                "without uncertainties on value {}".format(method, val))

        # use the uncertainty with the smallest magnitude
        get_mag = lambda u: round_uncertainty(u, method=method)[1]
        if not _is_numpy:
            ref_mag = min(map(get_mag, flat_unc))
        else:
            ref_mag = np.min(np.stack([
                np.minimum(*map(get_mag, u)) if isinstance(u, tuple) else get_mag(u)
                for u in unc
            ], axis=0), axis=0)

        # if requested, enforce rounding of the nominal value and all uncertainties according to
        # the selected method resulting in consistent precisions
        if align_precision:
            def rnd(u):
                digits, mag, _ = round_uncertainty(u, method=method)
                return (np.array(digits, float) if _is_numpy else float(digits)) * 10.0**mag
            unc = [
                (tuple(map(rnd, u)) if isinstance(u, tuple) else rnd(u))
                for u in unc
            ]

    elif isinstance(method, integer_types) and method > 0:
        # positive integer passed, interpret as number of significant digits of smallest value,
        # either in nominal value or uncertainties
        ref = val
        if has_unc:
            if not _is_numpy:
                ref = min([val] + flat_unc)
            else:
                ref = np.min(np.stack([val] + flat_unc, axis=0), axis=0)
        ref_mag = split_value(ref)[1] - (method - 1)

    elif ((isinstance(method, integer_types) and method <= 0) or
            (isinstance(method, string_types) and method.startswith("%"))):
        # negative number of format string, interpret as number of digits after decimal point
        if isinstance(method, string_types):
            m = re.match(r"^\%.*\.(\d+)f$", method)
            if not m:
                raise ValueError("format string should end with '.<int>f': {}".format(method))
            method = -int(m.group(1))

        # trivial case
        if not _is_numpy:
            ref_mag = method
        else:
            ref_mag = np.ones_like(val, int) * method

    else:
        raise ValueError("unknown method for rounding value: {}".format(method))

    # round the central value and uncertainties
    apply_rounding = lambda v: match_precision(v * 10.0**(-ref_mag), "1", **kwargs)
    val_str = apply_rounding(val)
    if has_unc:
        unc_strs = [
            (tuple(map(apply_rounding, u)) if isinstance(u, tuple) else apply_rounding(u))
            for u in unc
        ]

    return (val_str, (unc_strs if multi else unc_strs[0]) if has_unc else None, ref_mag)


si_refixes = dict(zip(
    range(-18, 18 + 1, 3),
    ["a", "f", "p", "n", r"\mu", "m", "", "k", "M", "G", "T", "P", "E"]
))


def infer_si_prefix(f):
    """
    Infers the SI prefix of a value *f* and returns the string label and decimal magnitude in a
    2-tuple. Example:

    .. code-block:: python

        infer_si_prefix(1)     # -> ("", 0)
        infer_si_prefix(25)    # -> ("", 0)
        infer_si_prefix(4320)  # -> ("k", 3)
    """
    if f == 0:
        return "", 0
    else:
        mag = 3 * int(math.log10(abs(float(f))) // 3)
        return si_refixes[mag], mag


def create_hep_data_representer(method=None, force_asymmetric=False, force_float=False, **kwargs):
    """
    Creates a PyYAML representer function that encodes a :py:class:`Number` as a data structure that
    is compatible to the `HEPData
    <https://hepdata-submission.readthedocs.io/en/latest/data_yaml.html>`_ format for values in data
    files.

    For documentation of the rounding *method*, see :py:func:`round_uncertainty`. When *None*, the
    *default_format* of the number instance is used in case it is not a python format string.
    Otherwise ``"pdg+1"`` is assumed. When the up and down of an uncertainty are identical after
    rounding, they are encoded as symmetric unless *force_asymmetric* is *True*. Also, when all
    decimal digits are removed during rounding, the final value is encoded as an integer unless
    *force_float* is *True*.

    All remaining *kwargs* are forwarded to :py:func:`match_precision` which is performing the
    rounding internally.
    """
    if not HAS_YAML:
        raise RuntimeError("create_hep_data_representer requires PyYAML (https://pyyaml.org) to be "
            "installed on your system")

    # yaml node factories
    y_map = lambda value: yaml.MappingNode(tag="tag:yaml.org,2002:map", value=value)
    y_seq = lambda value: yaml.SequenceNode(tag="tag:yaml.org,2002:seq", value=value)
    y_str = lambda value: yaml.ScalarNode(tag="tag:yaml.org,2002:str", value=str(value))
    y_int = lambda value: yaml.ScalarNode(tag="tag:yaml.org,2002:int", value=str(value))
    y_float = lambda value: yaml.ScalarNode(tag="tag:yaml.org,2002:float", value=str(value))
    y_int_or_float = lambda value: y_float(value) if "." in str(value) else y_int(value)

    def representer(dumper, num):
        """
        Produced node structure:
          value: float
          errors:
            - symerror: float
              label: str
            - asymerror:
                plus: float
                minus: float
              label: str
        """
        if num.is_numpy:
            raise NotImplementedError("create_hep_data_representer does not support NumPy arrays")

        # apply the rounding method
        nom = num.nominal
        uncs = num.uncertainties.values()
        _method = method or num.default_format or "pdg+1"
        nom, uncs, mag = round_value(nom, uncs, method=_method, **kwargs)
        def fmt(x, sign=1.0):
            return match_precision(sign * float(x) * 10.0**mag, 10.0**mag, force_float=force_float,
                **kwargs)

        # build error nodes
        error_nodes = []
        for name, (up, down) in zip(num.uncertainties, uncs):
            if up == down and not force_asymmetric:
                node = y_map([
                    (y_str("label"), y_str(name)),
                    (y_str("symerror"), y_int_or_float(fmt(up))),
                ])
            else:
                node = y_map([
                    (y_str("label"), y_str(name)),
                    (y_str("asymerror"), y_map([
                        (y_str("plus"), y_int_or_float(fmt(up))),
                        (y_str("minus"), y_int_or_float(fmt(down, -1.0))),
                    ])),
                ])
            error_nodes.append(node)

        # build the value node
        value_node_items = [(y_str("value"), y_int_or_float(fmt(nom)))]
        if error_nodes:
            value_node_items.append((y_str("errors"), y_seq(error_nodes)))
        value_node = y_map(value_node_items)

        return value_node

    return representer


#: Dictionaly containing formatting styles for ``"plain"``, ``"latex"`` and ``"root"`` styles which
#: are used in :py:meth:`Number.str`. Each style dictionary contains 6 fields: ``"space"``,
#: ``"label"``, ``"unit"``, ``"sym"``, ``"asym"``, and ``"sci"``. As an example, the plain style is
#: configured as
#:
#: .. code-block:: python
#:
#:     {
#:         "space": " ",
#:         "label": "({label})",
#:         "unit": " {unit}",
#:         "sym": "+- {unc}",
#:         "asym": "+{up}-{down}",
#:         "sci": "x 1E{mag}",
#:     }
style_dict = {
    "plain": {
        "space": " ",
        "label": "({label})",
        "unit": " {unit}",
        "sym": "+- {unc}",
        "asym": "+{up}-{down}",
        "sci": "x 1E{mag}",
    },
    "latex": {
        "space": r" ",
        "label": r"\left(\text{{{label}}}\right)",
        "unit": r"\,{unit}",
        "sym": r"\pm {unc}",
        "asym": r"\,^{{+{up}}}_{{-{down}}}",
        "sci": r"\times 10^{{{mag}}}",
    },
    "root": {
        "space": " ",
        "label": "#left({label}#right)",
        "unit": " {unit}",
        "sym": "#pm {unc}",
        "asym": "^{{+{up}}}_{{-{down}}}",
        "sci": "#times 10^{{{mag}}}",
    },
}<|MERGE_RESOLUTION|>--- conflicted
+++ resolved
@@ -1970,16 +1970,9 @@
     array. Possible values for the rounding *method* are:
 
     - ``"pdg"``: Rounding rules as defined by the `PDG
-<<<<<<< HEAD
-      <http://pdg.lbl.gov/2011/reviews/rpp2011-rev-rpp-intro.pdf#page=13>`_.
-    - ``"publication"``, ``"pub"``: Like ``"pdg"`` with an extra significant digit for results that
-      need to be combined later.
-    - ``"onedigit"``, ``"one"``: Forces one single significant digit. This is useful when there are
-      multiple uncertainties that vary by more than a factor 10 among themselves.
-=======
       <https://pdg.lbl.gov/2021/reviews/rpp2021-rev-rpp-intro.pdf#page=18>`_.
     - ``"pdg+1"``: Same rules as for ``"pdg"`` with an additional significant digit.
-    - ``"publication"``, ``"pub``: Same rules as for``"pdg+1"`` but without the rounding of the
+    - ``"publication"``, ``"pub"``: Same rules as for``"pdg+1"`` but without the rounding of the
       first three significant digits above 949 to 1000.
     - positive integer: Enforces a fixed number of significant digits.
 
@@ -1988,7 +1981,6 @@
     place. This is only useful for methods that include fixed rounding thresholds (``"pdg"``). All
     remaining *kwargs* are forwarded to :py:func:`match_precision` which is performing the rounding
     internally.
->>>>>>> 415c0d57
 
     Example:
 
